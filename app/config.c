// SPDX-License-Identifier: GPL-2.0
// Copyright (C) 2020-2022 Martin Whitaker.
//
// Derived from memtest86+ config.c:
//
// MemTest86+ V5.00 Specific code (GPL V2.0)
// By Samuel DEMEULEMEESTER, sdemeule@memtest.org
// http://www.x86-secret.com - http://www.memtest.org
// ----------------------------------------------------
// config.c - MemTest-86  Version 3.4
//
// Released under version 2 of the Gnu Public License.
// By Chris Brady

#include <stdbool.h>
#include <stdint.h>

#include "boot.h"
#include "bootparams.h"

#include "cpuinfo.h"
#include "hwctrl.h"
#include "keyboard.h"
#include "memsize.h"
#include "pmem.h"
#include "serial.h"
#include "screen.h"
#include "smp.h"
#include "usbhcd.h"
#include "vmem.h"

#include "read.h"
#include "print.h"
#include "string.h"
#include "unistd.h"

#include "display.h"
#include "test.h"

#include "tests.h"

#include "config.h"

//------------------------------------------------------------------------------
// Constants
//------------------------------------------------------------------------------

static const char *cpu_mode_str[] = { "PAR", "SEQ", "RR " };

//------------------------------------------------------------------------------
// Private Variables
//------------------------------------------------------------------------------

static uint16_t popup_save_buffer[POP_W * POP_H];

static bool smp_enabled = true;

//------------------------------------------------------------------------------
// Public Variables
//------------------------------------------------------------------------------

uintptr_t       pm_limit_lower = 0;
uintptr_t       pm_limit_upper = 0;

uintptr_t       num_pages_to_test = 0;

cpu_mode_t      cpu_mode = PAR;

error_mode_t    error_mode = ERROR_MODE_NONE;

cpu_state_t     cpu_state[MAX_CPUS];

bool            enable_temperature = false;
bool            enable_trace       = false;

bool            enable_sm          = true;
bool            enable_bench       = true;

bool            pause_at_start     = false;

power_save_t    power_save         = POWER_SAVE_HIGH;

bool            enable_tty         = false;
int             tty_params_port    = SERIAL_PORT_0x3F8;
int             tty_params_baud    = SERIAL_DEFAULT_BAUDRATE;
int             tty_update_period  = 2; // Update TTY every 2 seconds (default)

//------------------------------------------------------------------------------
// Private Functions
//------------------------------------------------------------------------------

static void parse_serial_params(const char *params)
{
    if (strncmp(params, "ttyS", 5) == 0) {
        return;
    }

    if (params[4] >= '0' && params[4] <= '3') {
        tty_params_port = params[4] - '0';
    } else {
        return;
    }

    enable_tty = true;

    if (params[5] != ',' && params[5] != ' ') {
        return;
    }

    if (params[6] >= '0' && params[6] <= '9') {

        switch (params[6])
        {
            default:
                return;
            case '0':
                tty_params_baud   = 9600;
                tty_update_period = 5;
                break;
            case '1':
                tty_params_baud   = 19200;
                tty_update_period = 4;
                break;
            case '2':
                tty_params_baud   = 38400;
                tty_update_period = 3;
                break;
            case '3':
                tty_params_baud   = 57600;
                tty_update_period = 3;
                break;
            case '4':
                tty_params_baud   = 115200;
                tty_update_period = 2;
                break;
        }
    }
}

static void parse_option(const char *option, const char *params)
{
    if (option[0] == '\0') return;

    if (strncmp(option, "keyboard", 9) == 0 && params != NULL) {
        if (strncmp(params, "legacy", 7) == 0) {
            keyboard_types = KT_LEGACY;
        } else if (strncmp(params, "usb", 4) == 0) {
            keyboard_types = KT_USB;
        } else if (strncmp(params, "buggy-usb", 10) == 0) {
            keyboard_types = KT_USB;
            usb_init_options = USB_EXTRA_RESET;
        }
<<<<<<< HEAD
=======
    } else if (strncmp(option, "nopause", 8) == 0) {
        pause_at_start = false;
    } else if (strncmp(option, "nobench", 8) == 0) {
        enable_bench = false;
>>>>>>> 5cc72a6b
    } else if (strncmp(option, "powersave", 10) == 0) {
        if (strncmp(params, "off", 4) == 0) {
            power_save = POWER_SAVE_OFF;
        } else if (strncmp(params, "low", 4) == 0) {
            power_save = POWER_SAVE_LOW;
        } else if (strncmp(params, "high", 5) == 0) {
            power_save = POWER_SAVE_HIGH;
        }
    } else if (strncmp(option, "console", 8) == 0) {
        if (params != NULL) {
            parse_serial_params(params);
        }
    } else if (strncmp(option, "nopause", 8) == 0) {
        pause_at_start = false;
    } else if (strncmp(option, "smp", 4) == 0) {
        smp_enabled = true;
    } else if (strncmp(option, "trace", 6) == 0) {
        enable_trace = true;
    } else if (strncmp(option, "nosm", 5) == 0) {
        enable_sm = false;
    }
}

static void parse_command_line(char *cmd_line, int cmd_line_size)
{
    const char *option = cmd_line;
    const char *params = NULL;
    for (int i = 0; i < cmd_line_size; i++) {
        switch (cmd_line[i]) {
          case '\0':
            parse_option(option, params);
            return;
          case ' ':
            cmd_line[i] = '\0';
            parse_option(option, params);
            option = &cmd_line[i+1];
            params = NULL;
            break;
          case '=':
            cmd_line[i] = '\0';
            params = &cmd_line[i+1];
            break;
          default:
            break;
        }
    }
}

static void display_initial_notice(void)
{
    if (smp_enabled) {
        display_notice("Press <F1> to configure, <F2> to disable SMP, <Enter> to start testing");
    } else {
        display_notice("Press <F1> to configure, <F2> to enable SMP, <Enter> to start testing ");
    }
}

static void update_num_pages_to_test(void)
{
    num_pages_to_test = 0;
    for (int i = 0; i < pm_map_size; i++) {
        if (pm_map[i].start >= pm_limit_lower && pm_map[i].end <= pm_limit_upper) {
            num_pages_to_test += pm_map[i].end - pm_map[i].start;
            continue;
        }
        if (pm_map[i].start < pm_limit_lower) {
            if (pm_map[i].end < pm_limit_lower) {
                continue;
            }
            if (pm_map[i].end > pm_limit_upper) {
                num_pages_to_test += pm_limit_upper - pm_limit_lower;
            } else {
                num_pages_to_test += pm_map[i].end - pm_limit_lower;
            }
            continue;
        }
        if (pm_map[i].end > pm_limit_upper) {
            if (pm_map[i].start > pm_limit_upper) {
                continue;
            }
            num_pages_to_test += pm_limit_upper - pm_map[i].start;
        }
    }
}

static void clear_popup_row(int row)
{
    clear_screen_region(row, POP_C, row, POP_LAST_C);
}

static void display_input_message(int row, const char *message)
{
    clear_popup_row(row);
    prints(row, POP_LM, message);
    if (enable_tty) tty_popup_redraw();
}

static void display_error_message(int row, const char *message)
{
    clear_popup_row(row);
    set_foreground_colour(YELLOW);
    prints(row, POP_LM, message);
    set_foreground_colour(WHITE);
    if (enable_tty) tty_popup_redraw();
}

static void display_selection_header(int row, int max_num, int offset)
{
    int i;

    prints(row, POP_LM, "Current selection:");
    if (max_num >= SEL_AREA) {
        prints(row, POP_LM+18, "  (scroll U D)");
        printc(row, POP_LM+28, 0x18);
        printc(row, POP_LM+30, 0x19);
    }
    row++;
    printi(row, POP_LM-2, offset, 3, false, false);
    offset++;
    for (i = 1; i < SEL_W && offset < max_num; i++) {
        printc(row, POP_LM+i, i%8 || (max_num < 16) ? 0xc4 : 0xc2);
        offset++;
    }
    if (i == SEL_W) {
        int data_rows = (max_num + SEL_W) / SEL_W;
        if (data_rows > SEL_H) {
            data_rows = SEL_H;
        }
        row += data_rows + 1;
        offset += SEL_W * (data_rows - 2);
        for (i = 0; i < (SEL_W - 1) && offset < max_num; i++) {
            printc(row, POP_LM+i, i==0 ? 0xc0 : i%8 ? 0xc4 : 0xc1);
            offset++;
        }
    }
    printi(row, POP_LM+i, offset, 3, false, true);
}

static void display_enabled(int row, int n, bool enabled)
{
    if (n >= 0 && n < SEL_AREA) {
        printc(row + (n / SEL_W), POP_LM + (n % SEL_W), enabled ? '*' : '.');
    }
}

static bool set_all_tests(bool enabled)
{
    clear_popup_row(POP_R+14);
    for (int i = 0; i < NUM_TEST_PATTERNS; i++) {
        test_list[i].enabled = enabled;
        display_enabled(POP_R+12, i, enabled);
    }
    return true;
}

static bool add_or_remove_test(bool add)
{

    display_input_message(POP_R+14, "Enter test #");
    int n = read_value(POP_R+14, POP_LM+12, 2, 0);
    if (n < 0 || n >= NUM_TEST_PATTERNS) {
        display_error_message(POP_R+14, "Invalid test number");
        return false;
    }
    test_list[n].enabled = add;
    display_enabled(POP_R+12, n, add);
    clear_popup_row(POP_R+14);
    return true;
}

static bool add_test_range()
{
    display_input_message(POP_R+14, "Enter first test #");
    int n1 = read_value(POP_R+14, POP_LM+18, 2, 0);
    if (n1 < 0 || n1 >= NUM_TEST_PATTERNS) {
        display_error_message(POP_R+14, "Invalid test number");
        return false;
    }
    display_input_message(POP_R+14, "Enter last test #");
    int n2 = read_value(POP_R+14, POP_LM+17, 2, 0);
    if (n2 < n1 || n2 >= NUM_TEST_PATTERNS) {
        display_error_message(POP_R+14, "Invalid test range");
        return false;
    }
    for (int i = n1; i <= n2; i++) {
        test_list[i].enabled = true;
        display_enabled(POP_R+12, i, true);
    }
    clear_popup_row(POP_R+14);
    return true;
}

static void test_selection_menu(void)
{
    clear_screen_region(POP_REGION);
    prints(POP_R+1, POP_LM, "Test Selection:");
    prints(POP_R+3, POP_LI, "<F1>  Clear selection");
    prints(POP_R+4, POP_LI, "<F2>  Remove one test");
    prints(POP_R+5, POP_LI, "<F3>  Add one test");
    prints(POP_R+6, POP_LI, "<F4>  Add test range");
    prints(POP_R+7, POP_LI, "<F5>  Add all tests");
    prints(POP_R+8, POP_LI, "<F10> Exit menu");

    display_selection_header(POP_R+10, NUM_TEST_PATTERNS - 1, 0);
    for (int i = 0; i < NUM_TEST_PATTERNS; i++) {
        display_enabled(POP_R+12, i, test_list[i].enabled);
    }

    bool tty_update = true;
    bool exit_menu = false;
    while (!exit_menu) {
        bool changed = false;

        if (enable_tty && tty_update) {
            tty_popup_redraw();
            tty_update = false;
        }
        tty_update = true;

        switch (get_key()) {
          case '1':
            changed = set_all_tests(false);
            break;
          case '2':
            changed = add_or_remove_test(false);
            break;
          case '3':
            changed = add_or_remove_test(true);
            break;
          case '4':
            changed = add_test_range();
            break;
          case '5':
            changed = set_all_tests(true);
            break;
          case '0': {
            clear_popup_row(POP_R+14);
            int num_selected = 0;
            for (int i = 0; i < NUM_TEST_PATTERNS; i++) {
                if (test_list[i].enabled) {
                    num_selected++;
                }
            }
            if (num_selected > 0) {
                exit_menu = true;
            } else {
                display_error_message(POP_R+14, "You must select at least one test");
            }
          } break;
          default:
            usleep(1000);
            tty_update = false;
            break;
        }
        if (changed) {
            restart = true;
            changed = false;
        }
    }

    clear_screen_region(POP_REGION);
}

static void address_range_menu(void)
{
    clear_screen_region(POP_REGION);
    prints(POP_R+1, POP_LM, "Address Range:");
    prints(POP_R+3, POP_LI, "<F1>  Set lower limit");
    prints(POP_R+4, POP_LI, "<F2>  Set upper limit");
    prints(POP_R+5, POP_LI, "<F3>  Test all memory");
    prints(POP_R+6, POP_LI, "<F10> Exit menu");
    printf(POP_R+8, POP_LM, "Current range: %kB - %kB", pm_limit_lower << 2, pm_limit_upper << 2);

    bool tty_update = true;
    bool exit_menu = false;
    while (!exit_menu) {
        bool changed = false;

        if (enable_tty && tty_update) {
            tty_popup_redraw();
            tty_update = false;
        }
        tty_update = true;

        switch (get_key()) {
          case '1': {
            display_input_message(POP_R+10, "Enter lower limit: ");
            uintptr_t page = read_value(POP_R+10, POP_LM+19, 15, -PAGE_SHIFT);
            if (page < pm_limit_upper) {
                clear_popup_row(POP_R+10);
                pm_limit_lower = page;
                changed = true;
            } else {
                display_error_message(POP_R+10, "Lower must be less than upper");
            }
          } break;
          case '2': {
            display_input_message(POP_R+10, "Enter upper limit: ");
            uintptr_t page = read_value(POP_R+10, POP_LM+19, 15, -PAGE_SHIFT);
            if (page > pm_limit_lower) {
                clear_popup_row(POP_R+10);
                pm_limit_upper = page;
                changed = true;
            } else {
                display_error_message(POP_R+10, "Upper must be greater than lower");
            }
          } break;
          case '3':
            clear_popup_row(POP_R+10);
            pm_limit_lower = 0;
            pm_limit_upper = pm_map[pm_map_size - 1].end;
            changed = true;
            break;
          case '0':
            exit_menu = true;
            break;
          default:
            usleep(1000);
            tty_update = false;
            break;
        }
        if (changed) {
            clear_popup_row(POP_R+8);
            printf(POP_R+8, POP_LM, "Current range: %kB - %kB", pm_limit_lower << 2, pm_limit_upper << 2);
            update_num_pages_to_test();
            restart = true;
            changed = false;
        }
    }

    clear_screen_region(POP_REGION);
}

static void set_cpu_mode(cpu_mode_t mode)
{
    printc(POP_R+3+cpu_mode, POP_LM, ' ');
    cpu_mode = mode;
    printc(POP_R+3+cpu_mode, POP_LM, '*');
}

static void cpu_mode_menu(void)
{
    clear_screen_region(POP_REGION);
    prints(POP_R+1, POP_LM, "CPU Sequencing Mode:");
    prints(POP_R+3, POP_LI, "<F1>  Parallel    (PAR)");
    prints(POP_R+4, POP_LI, "<F2>  Sequential  (SEQ)");
    prints(POP_R+5, POP_LI, "<F3>  Round robin (RR)");
    prints(POP_R+6, POP_LI, "<F10> Exit menu");
    printc(POP_R+3+cpu_mode, POP_LM, '*');

    bool tty_update = true;
    bool exit_menu = false;
    while (!exit_menu) {
        int ch = get_key();

        if (enable_tty && tty_update) {
            tty_popup_redraw();
            tty_update = false;
        }
        tty_update = true;

        switch (ch) {
          case '1':
          case '2':
          case '3':
            set_cpu_mode(ch - '1');
            break;
          case 'u':
            if (cpu_mode > 0) {
                set_cpu_mode(cpu_mode - 1);
            }
            break;
          case 'd':
            if (cpu_mode < 2) {
                set_cpu_mode(cpu_mode + 1);
            }
            break;
          case '0':
            exit_menu = true;
            break;
          default:
            usleep(1000);
            tty_update = false;
            break;
        }
    }

    clear_screen_region(POP_REGION);
}

static void set_error_mode(error_mode_t mode)
{
    printc(POP_R+3+error_mode, POP_LM, ' ');
    error_mode = mode;
    printc(POP_R+3+error_mode, POP_LM, '*');
}

static void error_mode_menu(void)
{
    clear_screen_region(POP_REGION);
    prints(POP_R+1, POP_LM, "Error Reporting Mode:");
    prints(POP_R+3, POP_LI, "<F1>  Error counts only");
    prints(POP_R+4, POP_LI, "<F2>  Error summary");
    prints(POP_R+5, POP_LI, "<F3>  Individual errors");
    prints(POP_R+6, POP_LI, "<F4>  BadRAM patterns");
    prints(POP_R+7, POP_LI, "<F10> Exit menu");
    printc(POP_R+3+error_mode, POP_LM, '*');

    bool tty_update = true;
    bool exit_menu = false;
    while (!exit_menu) {
        int ch = get_key();

        if (enable_tty && tty_update) {
            tty_popup_redraw();
            tty_update = false;
        }

        tty_update = true;

        switch (ch) {
          case '1':
          case '2':
          case '3':
          case '4':
            set_error_mode(ch - '1');
            break;
          case 'u':
            if (error_mode > 0) {
                set_error_mode(error_mode - 1);
            }
            break;
          case 'd':
            if (error_mode < 3) {
                set_error_mode(error_mode + 1);
            }
            break;
          case '0':
            exit_menu = true;
            break;
          default:
            usleep(1000);
            tty_update = false;
            break;
        }
    }

    clear_screen_region(POP_REGION);
}

static bool set_all_cpus(cpu_state_t state, int display_offset)
{
    clear_popup_row(POP_R+16);
    for (int i = 1; i < num_available_cpus; i++) {
        cpu_state[i] = state;
        display_enabled(POP_R+12, i - display_offset, state == CPU_STATE_ENABLED);
    }
    return true;
}

static bool add_or_remove_cpu(bool add, int display_offset)
{

    display_input_message(POP_R+16, "Enter CPU #");
    int n = read_value(POP_R+16, POP_LM+11, 2, 0);
    if (n < 1 || n >= num_available_cpus) {
        display_error_message(POP_R+16, "Invalid CPU number");
        return false;
    }
    cpu_state[n] = add ? CPU_STATE_ENABLED : CPU_STATE_DISABLED;
    display_enabled(POP_R+12, n - display_offset, add);
    clear_popup_row(POP_R+16);
    return true;
}

static bool add_cpu_range(int display_offset)
{
    display_input_message(POP_R+16, "Enter first CPU #");
    int n1 = read_value(POP_R+16, POP_LM+17, 2, 0);
    if (n1 < 1 || n1 >= num_available_cpus) {
        display_error_message(POP_R+16, "Invalid CPU number");
        return false;
    }
    display_input_message(POP_R+16, "Enter last CPU #");
    int n2 = read_value(POP_R+16, POP_LM+16, 2, 0);
    if (n2 < n1 || n2 >= num_available_cpus) {
        display_error_message(POP_R+16, "Invalid CPU range");
        return false;
    }
    for (int i = n1; i <= n2; i++) {
        cpu_state[i] = CPU_STATE_ENABLED;
        display_enabled(POP_R+12, i - display_offset, true);
    }
    clear_popup_row(POP_R+16);
    return true;
}

static void display_cpu_selection(int display_offset)
{
    clear_screen_region(POP_R+11, POP_C, POP_LAST_R, POP_LAST_C);
    display_selection_header(POP_R+10, num_available_cpus - 1, display_offset);
    if (display_offset == 0) {
        printc(POP_R+12, POP_LM, 'B');
    }
    for (int i = 1; i < num_available_cpus; i++) {
        display_enabled(POP_R+12, i - display_offset, cpu_state[i] == CPU_STATE_ENABLED);
    }
}

static void cpu_selection_menu(void)
{
    int display_offset = 0;

    clear_screen_region(POP_REGION);
    prints(POP_R+1, POP_LM, "CPU Selection:");
    prints(POP_R+3, POP_LI, "<F1>  Clear selection");
    prints(POP_R+4, POP_LI, "<F2>  Remove one CPU");
    prints(POP_R+5, POP_LI, "<F3>  Add one CPU");
    prints(POP_R+6, POP_LI, "<F4>  Add CPU range");
    prints(POP_R+7, POP_LI, "<F5>  Add all CPUs");
    prints(POP_R+8, POP_LI, "<F10> Exit menu");

    display_cpu_selection(display_offset);

    bool exit_menu = false;
    while (!exit_menu) {
        bool changed = false;
        switch (get_key()) {
          case '1':
            changed = set_all_cpus(false, display_offset);
            break;
          case '2':
            changed = add_or_remove_cpu(false, display_offset);
            break;
          case '3':
            changed = add_or_remove_cpu(true, display_offset);
            break;
          case '4':
            changed = add_cpu_range(display_offset);
            break;
          case '5':
            changed = set_all_cpus(true, display_offset);
            break;
          case 'u':
            if (display_offset >= SEL_W) {
                display_offset -= SEL_W;
                display_cpu_selection(display_offset);
            }
            break;
          case 'd':
            if (display_offset < (num_available_cpus - SEL_AREA)) {
                display_offset += SEL_W;
                display_cpu_selection(display_offset);
            }
            break;
          case '0':
            clear_popup_row(POP_R+14);
            exit_menu = true;
            break;
          default:
            usleep(1000);
            break;
        }
        if (changed) {
            restart = true;
            changed = false;
        }
    }
    clear_screen_region(POP_REGION);
}

//------------------------------------------------------------------------------
// Public Functions
//------------------------------------------------------------------------------

void config_init(void)
{
    pm_limit_lower = 0;
    pm_limit_upper = pm_map[pm_map_size - 1].end;

    update_num_pages_to_test();

    cpu_mode = PAR;

    error_mode = ERROR_MODE_ADDRESS;

    for (int i = 0; i < MAX_CPUS; i++) {
        cpu_state[i] = CPU_STATE_ENABLED;
    }

    enable_temperature = !no_temperature;

    power_save = POWER_SAVE_HIGH;

    const boot_params_t *boot_params = (boot_params_t *)boot_params_addr;

    uintptr_t cmd_line_addr = boot_params->cmd_line_ptr;
    if (cmd_line_addr != 0) {
        int cmd_line_size = boot_params->cmd_line_size;
        if (cmd_line_size == 0) cmd_line_size = 255;
        cmd_line_addr = map_region(cmd_line_addr, cmd_line_size, true);
        if (cmd_line_addr != 0) {
            parse_command_line((char *)cmd_line_addr, cmd_line_size);
        }
    }
}

void config_menu(bool initial)
{
    save_screen_region(POP_REGION, popup_save_buffer);
    set_background_colour(BLACK);
    clear_screen_region(POP_REGION);

    cpu_mode_t   old_cpu_mode   = cpu_mode;

    bool tty_update = true;
    bool exit_menu = false;
    while (!exit_menu) {
        prints(POP_R+1,  POP_LM, "Settings:");
        prints(POP_R+3,  POP_LI, "<F1>  Test selection");
        prints(POP_R+4,  POP_LI, "<F2>  Address range");
        prints(POP_R+5,  POP_LI, "<F3>  CPU sequencing mode");
        prints(POP_R+6,  POP_LI, "<F4>  Error reporting mode");
        if (initial) {
            if (num_available_cpus < 2)  set_foreground_colour(BOLD+BLACK);
            prints(POP_R+7,  POP_LI, "<F5>  CPU selection");
            if (num_available_cpus < 2)  set_foreground_colour(WHITE);
            if (no_temperature) set_foreground_colour(BOLD+BLACK);
            printf(POP_R+8,  POP_LI, "<F6>  Temperature %s", enable_temperature ? "disable" : "enable ");
            if (no_temperature) set_foreground_colour(WHITE);
            printf(POP_R+9,  POP_LI, "<F7>  Boot trace %s",  enable_trace  ? "disable" : "enable ");
            prints(POP_R+10, POP_LI, "<F10> Exit menu");
        } else {
            prints(POP_R+7,  POP_LI, "<F5>  Skip current test");
            prints(POP_R+8 , POP_LI, "<F10> Exit menu");
        }

        if (enable_tty && tty_update) {
            tty_popup_redraw();
            tty_update = false;
        }

        tty_update = true;

        switch (get_key()) {
          case '1':
            test_selection_menu();
            break;
          case '2':
            address_range_menu();
            break;
          case '3':
            cpu_mode_menu();
            break;
          case '4':
            error_mode_menu();
            break;
          case '5':
            if (initial) {
                if (num_available_cpus > 1) {
                    cpu_selection_menu();
                }
            } else {
                exit_menu = true;
                bail = true;
            }
            break;
          case '6':
            if (initial) {
                if (!no_temperature) {
                    enable_temperature = !enable_temperature;
                }
            }
            break;
          case '7':
            if (initial) {
                enable_trace = !enable_trace;
            }
            break;
          case '0':
            exit_menu = true;
            break;
          default:
            usleep(1000);
            tty_update = false;
            break;
        }
    }

    restore_screen_region(POP_REGION, popup_save_buffer);
    set_background_colour(BLUE);

    if (enable_tty) {
        tty_popup_redraw();
    }

    if (cpu_mode != old_cpu_mode) {
        display_cpu_mode(cpu_mode_str[cpu_mode]);
        restart = true;
    }

    if (restart) {
        bail = true;
    }
}

void initial_config(void)
{
    display_initial_notice();

    bool smp_init_done = false;
    if (pause_at_start) {
        bool got_key = false;
        for (int i = 0; i < 5000 && !got_key; i++) {
            usleep(1000);
            switch (get_key()) {
              case ESC:
                clear_message_area();
                display_notice("Rebooting...");
                reboot();
                break;
              case '1':
                smp_init(smp_enabled);
                smp_init_done = true;
                config_menu(true);
                got_key = true;
                break;
              case '2':
                smp_enabled = !smp_enabled;
                display_initial_notice();
                i = 0;
                break;
              case ' ':
                toggle_scroll_lock();
                break;
              case '\n':
                got_key = true;
                break;
              default:
                break;
            }
        }
    }
    if (!smp_init_done) {
        smp_init(smp_enabled);
    }
}<|MERGE_RESOLUTION|>--- conflicted
+++ resolved
@@ -150,13 +150,6 @@
             keyboard_types = KT_USB;
             usb_init_options = USB_EXTRA_RESET;
         }
-<<<<<<< HEAD
-=======
-    } else if (strncmp(option, "nopause", 8) == 0) {
-        pause_at_start = false;
-    } else if (strncmp(option, "nobench", 8) == 0) {
-        enable_bench = false;
->>>>>>> 5cc72a6b
     } else if (strncmp(option, "powersave", 10) == 0) {
         if (strncmp(params, "off", 4) == 0) {
             power_save = POWER_SAVE_OFF;
@@ -169,6 +162,8 @@
         if (params != NULL) {
             parse_serial_params(params);
         }
+    } else if (strncmp(option, "nobench", 8) == 0) {
+        enable_bench = false;
     } else if (strncmp(option, "nopause", 8) == 0) {
         pause_at_start = false;
     } else if (strncmp(option, "smp", 4) == 0) {
