--- conflicted
+++ resolved
@@ -88,11 +88,7 @@
     set_foreground_colour(BLACK);
     set_background_colour(WHITE);
     clear_screen_region(0, 0, 0, 27);
-<<<<<<< HEAD
-    prints(0, 5,      "Memtest86+ v6.00b1");
-=======
     prints(0, 0, "     Memtest86+ v6.00b2");
->>>>>>> 9ed7e220
     set_foreground_colour(RED);
     printc(0, 14, '+');
     set_foreground_colour(WHITE);
