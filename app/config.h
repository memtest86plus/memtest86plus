// SPDX-License-Identifier: GPL-2.0
#ifndef CONFIG_H
#define CONFIG_H
/**
 * \file
 *
 * Provides the configuration settings and pop-up menu.
 *
 *//*
 * Copyright (C) 2020-2022 Martin Whitaker.
 */

#include <stdbool.h>
#include <stdint.h>

#include "smp.h"

// Origin and size of the pop-up window.

#define POP_R       3
#define POP_C       21

#define POP_W       38
#define POP_H       18

#define POP_LAST_R  (POP_R + POP_H - 1)
#define POP_LAST_C  (POP_C + POP_W - 1)

#define POP_REGION  POP_R, POP_C, POP_LAST_R, POP_LAST_C

#define POP_LM      (POP_C + 3)     // Left margin
#define POP_LI      (POP_C + 5)     // List indent

#define SEL_W       32
#define SEL_H       2

#define SEL_AREA    (SEL_W * SEL_H)

// -------------

typedef enum {
    PAR,
    SEQ,
    ONE
} cpu_mode_t;

typedef enum {
    ERROR_MODE_NONE,
    ERROR_MODE_SUMMARY,
    ERROR_MODE_ADDRESS,
    ERROR_MODE_BADRAM
} error_mode_t;

typedef enum {
    POWER_SAVE_OFF,
    POWER_SAVE_LOW,
    POWER_SAVE_HIGH
} power_save_t;

extern uintptr_t    pm_limit_lower;
extern uintptr_t    pm_limit_upper;

extern uintptr_t    num_pages_to_test;

extern cpu_mode_t   cpu_mode;

extern error_mode_t error_mode;

extern cpu_state_t  cpu_state[MAX_CPUS];

extern bool         enable_temperature;
extern bool         enable_trace;

extern bool         enable_sm;
<<<<<<< HEAD
extern bool         enable_tty;
=======
extern bool         enable_bench;
>>>>>>> 5cc72a6b

extern bool         pause_at_start;

extern power_save_t power_save;

extern int tty_params_port;
extern int tty_params_baud;
extern int tty_update_period;

void config_init(void);

void config_menu(bool initial);

void initial_config(void);

#endif // CONFIG_H<|MERGE_RESOLUTION|>--- conflicted
+++ resolved
@@ -72,11 +72,8 @@
 extern bool         enable_trace;
 
 extern bool         enable_sm;
-<<<<<<< HEAD
 extern bool         enable_tty;
-=======
 extern bool         enable_bench;
->>>>>>> 5cc72a6b
 
 extern bool         pause_at_start;
 
