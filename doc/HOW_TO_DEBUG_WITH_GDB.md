#		How to debug mt86plus in QEMU with GDB

`debug_memtest.sh` is a script that allows memtest86plus developers to set up a debugging environment with GDB in QEMU.  
It calls the `make debug` target of a modified Makefile to create an additional debug-symbol file called `memtest.debug`.  
The symbols of this file are loaded with an offset (in accordance with the loading location of the efi-image) into GDB to match the exact addresses of the symbols in memory.


##	Prerequisites

* this approach was tested on Ubuntu 18.04 - 22.04
* the debug script is created only for the efi 64-bit version
* qemu-system-x86_64 and ovmf must be installed

##	How to run

* navigate to build64 directory
* run `./debug_memtest.sh`
* or type `./debug_memtest.sh -h` for help

### Remarks - create own gdbscript

It is possible to provide an own gdb-script. Name it 'gdbscript' and place it in the build64 directory.
This script will automatically be loaded when gdb starts.
!! But be careful when cleaning the directory by './debug_memtest.sh -c'. It also removes 'gdbscript'.
!! Make sure that you have made a copy of 'gdbscript' when running this command.

##	Navigate inside Qemu/UEFI

* wait until UEFI-Shell is loaded
* type "fs0:" - Enter
* type "mt86plus.efi" - Enter

###	Inside GDB

When GDB is running, it stops at the first breakpoint at main(). Feel free to add further breakpoints or continue with `c`.

###	Remarks - auto-boot memtest86+

In step **Navigate inside QEMU/UEFI**, you have to navigate to the directory which contains mt86plus.efi and manually launch it.

If you want to automatically boot from mt86plus.efi, there is an additional step required to add memtest to the first place at the bootorder:

When the UEFI Shell is running, type
		`bcfg boot add 0 FS0:\EFI\boot\BOOT_X64.efi "memtest"`
and confirm with Enter.
The directory "\EFI\boot" and the file "BOOT_X64.efi" are automatically
created by the debug-script.

<<<<<<< HEAD
When you run the script the next time, mt86plus.efi should run without
=======
You can add memtest command line parameters as "optional data" to the boot entry created above, e.g. for `usbdebug`:
		`bcfg boot -opt 0x0 ^"usbdebug^"`
Note the UEFI-shell escaped quotes. Alternatively you can create a UTF-16 file with the parameters, e.g. with `edit params.txt` and add its contents:
		`bcfg boot -opt 0x0 FS0:\params.txt`

When you run the script the next time, memtest.efi should run without
>>>>>>> 5a046291
previous user interaction.

!! But be careful when cleaning the directory by './debug_memtest.sh -c'. It also removes this setting.
!! Make sure that you have made a copy of 'OVMF*'-files when running this command.

##	Clean directory

'debug_memtest.sh' has an own clean procedure which cleans additional files not mentioned in Makefile's
'make clean' target. When you run this command, make sure that you have saved 'gdbscript' and/or OVMF* files if there are custom changes.

To clean the directory, type `./debug_memtest.sh -c`

##	Possible features/alternatives and further considerations

###	Detection of Image Base 

To assign the correct address for all debugging symbols, it is neccessary to add an offset to the values in memtest.debug (the file containing the debug symbols). This offset consists of the IMAGE_BASE and the BASE_OF_CODE.  
Both values are defined in `memtest86plus/boot/header.S` 

* IMMUTABILITY OF ALL CONDITIONS

if you assume, that these values will never change during the development phase of memtest86plus AND mt86plus.efi is always loaded at this preferred address in qemu-system-x86_64 (which seems to be the case) then it is possible to hardcode the offset in the script (for the implementation see debug_memtest_simple.sh)

* ADAPTABILITY TO DEVELOPMENT CHANGES

if there is a chance, that these values WILL change during the development phase but mt86plus.efi is always loaded at this preferred address then the value can be read from header.S by the debug script just right before starting the debugging (for an example, see debug_memtest_full.sh)

* EXPECTED ERRATIC BEHAVIOUR OF QEMU

If it is expected that mt86plus.efi is NOT always loaded at the same address, it is inevitable to determine the actual loading address first. This approach comprises a DEBUG-build of OVMF.fd (which requires the cloning of the whole edk2-repository and manually build OVMF.fd). With this DEBUG-version of OVMF.fd it is possible to write the loading addresses of all modules into a debug.log.
This proceeding has been tested successfully but is actually not implemented in one of the srcipts.

###	Handle relocation of memtest

memtest86plus relocates itself during the test procedures. As the script loads the symbol table with a given offset, debugging is only possible when the code is located at the original position. There are several ways to deal with relocation:

* IGNORE RELOCATION

Just ignore the fact that at a part of the time the symbols are not recognized by gdb as gdb has no information about the symbols, when memtest86plus has been relocated. It is still possible to debug the code since memtest86plus jumps sooner or later back to the original position and all precedures which are executed at one location are also executed at the other position.
BUT: If a bug is position-dependent (i.e. it occurs only at the relocated position), you are not able to debug it.

* DISABLE RELOCATION

TODO: Is it possible to deactivate relocation? E.g. by outcommenting some code or setting a flag? Does it have benefits over the first approach?

* FOLLOW RELOCATION

If the position after relocation is expected to be always the same, then you can just load the symbol table twice. This is done in debug_memtest_simple.sh (the offsets are 0x201000 and 0x400000). If the locations can vary then the offsets must be determined dynamically ... todo: how?<|MERGE_RESOLUTION|>--- conflicted
+++ resolved
@@ -46,16 +46,13 @@
 The directory "\EFI\boot" and the file "BOOT_X64.efi" are automatically
 created by the debug-script.
 
-<<<<<<< HEAD
-When you run the script the next time, mt86plus.efi should run without
-=======
+
 You can add memtest command line parameters as "optional data" to the boot entry created above, e.g. for `usbdebug`:
 		`bcfg boot -opt 0x0 ^"usbdebug^"`
 Note the UEFI-shell escaped quotes. Alternatively you can create a UTF-16 file with the parameters, e.g. with `edit params.txt` and add its contents:
 		`bcfg boot -opt 0x0 FS0:\params.txt`
 
-When you run the script the next time, memtest.efi should run without
->>>>>>> 5a046291
+When you run the script the next time, mt86plus.efi should run without
 previous user interaction.
 
 !! But be careful when cleaning the directory by './debug_memtest.sh -c'. It also removes this setting.
