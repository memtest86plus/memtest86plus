--- conflicted
+++ resolved
@@ -29,11 +29,8 @@
     QUIRK_K8_BSTEP_NOTEMP,
     QUIRK_K8_REVFG_TEMP,
     QUIRK_AMD_ERRATA_319,
-<<<<<<< HEAD
-    QUIRK_VIA_VP3
-=======
+    QUIRK_VIA_VP3,
     QUIRK_LOONGSON7A00_EHCI_WORKARD
->>>>>>> d2ecbac5
 } quirk_id_t;
 
 typedef struct {
